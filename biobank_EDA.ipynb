--- conflicted
+++ resolved
@@ -347,13 +347,8 @@
   },
   {
    "cell_type": "code",
-<<<<<<< HEAD
-   "execution_count": 33,
-   "id": "apart-chaos",
-=======
    "execution_count": null,
    "id": "a80c09bb",
->>>>>>> 027e027f
    "metadata": {},
    "outputs": [],
    "source": [
@@ -362,7 +357,6 @@
   },
   {
    "cell_type": "code",
-<<<<<<< HEAD
    "execution_count": 40,
    "id": "earned-independence",
    "metadata": {},
@@ -432,12 +426,6 @@
      "output_type": "execute_result"
     }
    ],
-=======
-   "execution_count": 158,
-   "id": "2e51aef7",
-   "metadata": {},
-   "outputs": [],
->>>>>>> 027e027f
    "source": [
     "for feature in biobank_index.query(\"type == 'Continuous'\")[\"name\"]:\n",
     "    biobank_data_full[feature] = biobank_data_full[feature].apply(float)"
@@ -445,13 +433,8 @@
   },
   {
    "cell_type": "code",
-<<<<<<< HEAD
    "execution_count": 41,
    "id": "continued-least",
-=======
-   "execution_count": 159,
-   "id": "99da5bbc",
->>>>>>> 027e027f
    "metadata": {},
    "outputs": [
     {
@@ -925,11 +908,7 @@
        "      dtype=object)"
       ]
      },
-<<<<<<< HEAD
      "execution_count": 41,
-=======
-     "execution_count": 147,
->>>>>>> 027e027f
      "metadata": {},
      "output_type": "execute_result"
     }
@@ -972,13 +951,8 @@
   },
   {
    "cell_type": "code",
-<<<<<<< HEAD
    "execution_count": 42,
    "id": "variable-curve",
-=======
-   "execution_count": null,
-   "id": "95ad201e",
->>>>>>> 027e027f
    "metadata": {},
    "outputs": [],
    "source": []
@@ -993,13 +967,8 @@
   },
   {
    "cell_type": "code",
-<<<<<<< HEAD
-   "execution_count": 43,
-   "id": "operating-mechanism",
-=======
    "execution_count": 117,
    "id": "variable-curve",
->>>>>>> 027e027f
    "metadata": {},
    "outputs": [
     {
@@ -1070,20 +1039,12 @@
     }
    ],
    "source": [
-<<<<<<< HEAD
-    "missing_name_index"
-=======
     "missing_name_index = index_tools.get_indices_missing_names(biobank_index_full)"
->>>>>>> 027e027f
-   ]
-  },
-  {
-   "cell_type": "code",
-<<<<<<< HEAD
-   "execution_count": 44,
-=======
+   ]
+  },
+  {
+   "cell_type": "code",
    "execution_count": 118,
->>>>>>> 027e027f
    "id": "joined-jimmy",
    "metadata": {},
    "outputs": [
@@ -1093,11 +1054,7 @@
        "0.0017979144192736426"
       ]
      },
-<<<<<<< HEAD
      "execution_count": 44,
-=======
-     "execution_count": 118,
->>>>>>> 027e027f
      "metadata": {},
      "output_type": "execute_result"
     }
@@ -1116,11 +1073,7 @@
   },
   {
    "cell_type": "code",
-<<<<<<< HEAD
-   "execution_count": 45,
-=======
    "execution_count": 119,
->>>>>>> 027e027f
    "id": "9bdce5cb",
    "metadata": {},
    "outputs": [],
@@ -1144,11 +1097,7 @@
   },
   {
    "cell_type": "code",
-<<<<<<< HEAD
-   "execution_count": 51,
-=======
    "execution_count": 120,
->>>>>>> 027e027f
    "id": "7aa5f30a",
    "metadata": {},
    "outputs": [
@@ -1166,22 +1115,14 @@
   },
   {
    "cell_type": "code",
-<<<<<<< HEAD
-   "execution_count": 52,
-=======
    "execution_count": 121,
->>>>>>> 027e027f
    "id": "a831a278",
    "metadata": {},
    "outputs": [
     {
      "data": {
       "application/vnd.jupyter.widget-view+json": {
-<<<<<<< HEAD
-       "model_id": "537263913a2a4b8da6a8fe796839ca80",
-=======
        "model_id": "1725b93469484ecbbdb3fe02a6a6ab87",
->>>>>>> 027e027f
        "version_major": 2,
        "version_minor": 0
       },
@@ -1799,22 +1740,14 @@
   },
   {
    "cell_type": "code",
-<<<<<<< HEAD
-   "execution_count": 53,
-=======
    "execution_count": 139,
->>>>>>> 027e027f
    "id": "12cf0e7e",
    "metadata": {},
    "outputs": [
     {
      "data": {
       "application/vnd.jupyter.widget-view+json": {
-<<<<<<< HEAD
-       "model_id": "36a86eec1c5a4bba88be54b6747c0f5b",
-=======
        "model_id": "d91928617ba74b9c8b176f8cbfad07b5",
->>>>>>> 027e027f
        "version_major": 2,
        "version_minor": 0
       },
@@ -1839,21 +1772,6 @@
    ]
   },
   {
-<<<<<<< HEAD
-   "cell_type": "code",
-   "execution_count": 54,
-   "id": "eac4fea3",
-   "metadata": {},
-   "outputs": [],
-   "source": [
-    "UK_BIOBANK_FEATURE_VALUE_REMAPPING = {\n",
-    "    \"sex\": [\"female\", \"male\"]\n",
-    "}"
-   ]
-  },
-  {
-=======
->>>>>>> 027e027f
    "cell_type": "markdown",
    "id": "c49545b1",
    "metadata": {},
@@ -1863,11 +1781,7 @@
   },
   {
    "cell_type": "code",
-<<<<<<< HEAD
-   "execution_count": 55,
-=======
    "execution_count": 140,
->>>>>>> 027e027f
    "id": "708c3b0d",
    "metadata": {},
    "outputs": [
@@ -1902,11 +1816,7 @@
   },
   {
    "cell_type": "code",
-<<<<<<< HEAD
-   "execution_count": 56,
-=======
    "execution_count": 141,
->>>>>>> 027e027f
    "id": "7208ab51",
    "metadata": {},
    "outputs": [],
@@ -1916,11 +1826,7 @@
   },
   {
    "cell_type": "code",
-<<<<<<< HEAD
-   "execution_count": 57,
-=======
    "execution_count": 142,
->>>>>>> 027e027f
    "id": "931cdee2",
    "metadata": {},
    "outputs": [
